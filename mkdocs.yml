--- conflicted
+++ resolved
@@ -59,22 +59,12 @@
     handlers:
       python:
         options:
-<<<<<<< HEAD
-          docstring_style: google
-          show_submodules: true
-          show_source: true
-          filters:
-            - "!^RM_"
-          extra:
-            render_doctest_blocks: true
-=======
           show_source: true
           show_docstring_description: true
           docstring_style: google
           docstring_section_style: table
           filters:
             - "!^RM_"
->>>>>>> 5a10e882
 
 # Styled blocks: https://squidfunk.github.io/mkdocs-material/reference/admonitions/#supported-types
 markdown_extensions:
