"""Python interface to PhreeqcRM for geochemical reactive transport modeling.

PhreeqcRM is a reaction module developed by the U.S. Geological Survey (USGS)
for coupling geochemical calculations with transport models. It provides a
high-performance interface to PHREEQC geochemical modeling capabilities for
reactive transport simulations in environmental and hydrological applications.

PhreeqcRM enables:

- Multi-threaded geochemical calculations for large-scale transport models
- Equilibrium and kinetic geochemical reactions in porous media
- Parallel processing for computationally intensive reactive transport

This interface provides a Python wrapper around the PhreeqcRM C++ library,
simplifying the process of integrating geochemical calculations with transport models.

All RM_* methods in this class correspond directly to PhreeqcRM C++ functions.
PhreeqcRM documentation and source code can be found at:

- [PhreeqcRM Documentation](https://usgs-coupled.github.io/phreeqcrm/namespacephreeqcrm.html)
- [PhreeqcRM GitHub Repository](https://github.com/usgs-coupled/phreeqcrm)

<<<<<<< HEAD
Last revision: 03/09/2025
=======
Last revision: 26/09/2025
>>>>>>> 5a10e882
"""

import ctypes
import os
import numpy as np
import pandas as pd
from .irmresult import IRM_RESULT


class PhreeqcRM:
    """Python interface to PhreeqcRM for geochemical reactive transport modeling.

    This class facilitates coupling between transport codes and geochemical
    reaction calculations by managing multiple reaction cells, each representing
    a grid cell in the transport model. The PhreeqcRM approach allows efficient
    parallel processing of geochemical calculations across large spatial domains.

    The class handles:
        - Creation and initialization of PhreeqcRM instances
        - Loading thermodynamic databases (PHREEQC format)
        - Setting up initial chemical conditions from input files
        - Running equilibrium and kinetic geochemical reactions
        - Transferring concentrations between transport and reaction modules
        - Managing porosity, saturation, temperature, and pressure fields
        - Retrieving calculated properties and concentrations

    Typical workflow:
        1. Create instance and call create() method to initialize with grid size
        2. Load thermodynamic database with initialize_phreeqc()
        3. Set initial conditions with run_initial_from_file()
        4. In transport time loop:
           - Transfer concentrations to reaction module with RM_SetConcentrations()
           - Advance time with RM_SetTime() and RM_SetTimeStep()
           - Run reactions with RM_RunCells()
           - Retrieve updated concentrations with RM_GetConcentrations()

    Attributes:
        dllpath (str): Path to the PhreeqcRM dynamic library file.
        nxyz (int): Number of grid cells in the reactive transport model.
        n_threads (int): Number of threads for parallel geochemical processing.
        libc (ctypes.CDLL): Handle to the loaded PhreeqcRM dynamic library.
        id (int): Unique instance identifier returned by RM_Create.
        components (numpy.ndarray): Array of component names for transport.
        species (numpy.ndarray): Array of aqueous species names in the system.

    Note:
        This interface requires the PhreeqcRM dynamic library to be available
<<<<<<< HEAD
        in the lib/ subdirectory. The library handles the underlying PHREEQC
        calculations and memory management.

    Examples:
        See documentation for usage examples.
=======
        in the [lib/](lib/) subdirectory. The library handles the underlying PHREEQC
        calculations and memory management.

    Examples:
        See folder [examples/](examples/) for usage examples.
>>>>>>> 5a10e882
    """

    def __init__(self):
        """Initialize PhreeqcRM instance.

        Creates a new PhreeqcRM object with default values. The instance must be
        created using the create() method before it can be used for calculations.
        """
        self._initialized = False
        self.dllpath = None
        self.nxyz = 1
        self.n_threads = 1
        self.libc = None
        self.id = None
        self.components = None
        self.species = None

<<<<<<< HEAD
    def create(self, dllpath="", nxyz=1, n_threads=1) -> None:
=======
    def create(self, dllpath=None, nxyz=1, n_threads=1) -> None:
>>>>>>> 5a10e882
        """Creates a PhreeqcRM reaction module instance.

        Initializes the PhreeqcRM library, loads the dynamic library, and creates
        a reaction module with the specified number of grid cells and threads.
        This method must be called before any other PhreeqcRM operations.

        Args:
<<<<<<< HEAD
            dllpath (str, optional): Path to the PhreeqcRM library. If empty,
                uses the default library path based on the operating system.
                Defaults to "".
=======
            dllpath (str, optional): Path to the PhreeqcRM library. If None,
                uses the default library path based on the operating system.
                Defaults to None.
>>>>>>> 5a10e882
            nxyz (int, optional): Number of grid cells in the model. Must be
                positive. Defaults to 1.
            n_threads (int, optional): Number of threads for parallel processing.
                Use -1 for automatic detection of CPU count. Defaults to 1.

        Raises:
            Exception: If the operating system is not supported (Windows/Linux only).
            RuntimeError: If PhreeqcRM instance creation fails.

        Examples:
            >>> rm = PhreeqcRM()
            >>> rm.create(nxyz=100, n_threads=4)
        """
        if dllpath is None:
            # If no path is provided, use the default path, based on operating system
            if os.name == "nt":
                dllpath = os.path.join(os.path.dirname(__file__), "lib", "PhreeqcRM.dll")
            elif os.name == "posix":
                dllpath = os.path.join(os.path.dirname(__file__), "lib", "PhreeqcRM.so")
            else:
                msg = "Operating system not supported"
                raise Exception(msg)
        self.dllpath = dllpath

        if n_threads == -1:
            n_threads = os.cpu_count()

        self.n_threads = n_threads
        self.nxyz = nxyz
        self.libc = ctypes.CDLL(dllpath)
        try:
            self.id = self.libc.RM_Create(nxyz, n_threads)
            self._initialized = True
        except Exception as e:
            msg = f"Failed to create PhreeqcRM instance: {e}"
            raise RuntimeError(msg)

    def initialize_phreeqc(
        self,
        database_path,
        units_solution=2,
        units=1,
        porosity=1.0,
        saturation=1.0,
        multicomponent=True,
    ) -> None:
        """Initialize PhreeqcRM with database and default parameters.

        Loads a thermodynamic database and sets up the PhreeqcRM instance with
        standard parameters for geochemical calculations. This is a convenience
        method that handles common initialization tasks.

        Args:
            database_path (str): Path to the PHREEQC database file (.dat format).
                Common databases include phreeqc.dat, Amm.dat, pitzer.dat.
            units_solution (int, optional): Units for solution concentrations.
                1 = mol/L, 2 = mmol/L, 3 = μmol/L. Defaults to 2.
            units (int, optional): Units for other phases (Exchange, Surface,
                Gas, Solid solutions, Kinetics). Defaults to 1.
            porosity (float, optional): Porosity value assigned to all cells.
                Must be between 0 and 1. Defaults to 1.0.
            saturation (float, optional): Saturation value assigned to all cells.
                Must be between 0 and 1. Defaults to 1.0.
            multicomponent (bool, optional): Enable multicomponent diffusion
                by saving species concentrations. Defaults to True.

        Raises:
            RuntimeError: If the PhreeqcRM instance is not initialized or if
                the database fails to load.

        Examples:
            >>> rm = PhreeqcRM()
            >>> rm.create(nxyz=100)
            >>> rm.initialize_phreeqc("phreeqc.dat", units_solution=1)
        """

        if not self._initialized:
            raise RuntimeError("PhreeqcRM instance not initialized. Call create() first.")

        # Load database
        status = self.RM_LoadDatabase(database_path)
        if not status:
            raise RuntimeError(f"Failed to load Phreeqc database: {status}")

        # Set properties/parameters
        self.RM_SetComponentH2O(0)  # Don't include H2O in component list
        self.RM_SetRebalanceFraction(0.5)  # Rebalance thread load

        # Set units
        self.RM_SetUnitsSolution(units_solution)
        self.RM_SetUnitsPPassemblage(units)
        self.RM_SetUnitsExchange(units)
        self.RM_SetUnitsSurface(units)
        self.RM_SetUnitsGasPhase(units)
        self.RM_SetUnitsSSassemblage(units)
        self.RM_SetUnitsKinetics(units)

        # Set porosity and saturation
        self.RM_SetPorosity(porosity * np.ones(self.nxyz))
        self.RM_SetSaturation(saturation * np.ones(self.nxyz))

        # Create error log files
        self.RM_SetFilePrefix("phr")
        self.RM_OpenFiles()

        # Multicomponent diffusion settings
        if multicomponent:
            self.RM_SetSpeciesSaveOn(1)

    def run_initial_from_file(self, pqi_file, ic):
        """Set up initial conditions from PHREEQC input file and initial conditions array.

        Loads initial geochemical conditions by running a PHREEQC input file and
        mapping the defined solutions, phases, and other components to the grid cells.
        This method also retrieves component and species information for later use.

        Args:
            pqi_file (str): Path to the PHREEQC input file (.pqi format) containing
                definitions for solutions, equilibrium phases, exchange, surface,
                gas phases, solid solutions, and kinetic reactions.
            ic (numpy.ndarray): Initial conditions array with shape (nxyz, 7) where
                each row corresponds to a grid cell and columns represent:
                - Column 0: Solution ID
                - Column 1: Equilibrium phase ID
                - Column 2: Exchange ID
                - Column 3: Surface ID
                - Column 4: Gas phase ID
                - Column 5: Solid solution ID
                - Column 6: Kinetic reaction ID
                Use -1 for unused components.

        Raises:
            RuntimeError: If the PHREEQC input file fails to run.
            ValueError: If initial conditions array has incorrect shape or cannot
                be converted to integer array.

        Examples:
            >>> import numpy as np
            >>> ic = np.array([[1, -1, -1, -1, -1, -1, -1]])  # Only solution 1
            >>> rm.run_initial_from_file("initial.pqi", ic)
        """

        # Run the initial setup file
        status = self.RM_RunFile(1, 1, 1, pqi_file)
        if not status:
            raise RuntimeError(f"Failed to run Phreeqc input file: {status}")

        # Check size of initial conditions array
        if ic.shape != (self.nxyz, 7):
            raise ValueError(f"Initial conditions array must have shape ({self.nxyz}, 7), got {ic.shape}")

        # Be sure that ic is a numpy array
        if not isinstance(ic, np.ndarray):
            try:
                ic = np.array(ic).astype(np.int32)
            except Exception as e:
                raise ValueError("Initial conditions must be convertible to a numpy array of integers") from e

        # Reshape initial conditions to 1D array
        ic1 = np.reshape(ic.T, self.nxyz * 7).astype(np.int32)

        # ic2 contains numbers for a second entity that mixes with the first entity (here, it is not used)
        ic2 = -1 * np.ones(self.nxyz * 7, dtype=np.int32)

        # f1 contains the fractions of the first entity in each cell (here, it is set to 1.0)
        f1 = np.ones(self.nxyz * 7, dtype=np.float64)

        status = self.RM_InitialPhreeqc2Module(ic1, ic2, f1)

        # Get component and species information
        n_comps = self.RM_FindComponents()
        n_species = self.RM_GetSpeciesCount()

        self.components = np.zeros(n_comps, dtype="U20")
        for i in range(n_comps):
            self.RM_GetComponent(i, self.components, 20)

        self.species = np.zeros(n_species, dtype="U20")
        for i in range(n_species):
            self.RM_GetSpeciesName(i, self.species, 20)

        # Run initial equilibrium step
        self.RM_SetTime(0.0)
        self.RM_SetTimeStep(0.0)
        status = self.RM_RunCells()

    def get_selected_output_df(self) -> pd.DataFrame:
        """Retrieve selected output data as a pandas DataFrame.

        Extracts the current selected output data from PhreeqcRM and formats it
        as a pandas DataFrame with appropriate column headers. Selected output
        typically includes calculated properties like pH, pe, ionic strength,
        activities, saturation indices, and user-defined calculations.

        Returns:
            pandas.DataFrame: DataFrame containing selected output data with
                rows representing grid cells and columns representing the
                selected output variables defined in the PHREEQC input.

        Examples:
            >>> df = rm.get_selected_output_df()
            >>> print(df.columns)  # Show available output variables
            >>> print(df['pH'])     # Access pH values for all cells
        """
        # Get selected ouput headings
        ncolsel = self.RM_GetSelectedOutputColumnCount()
        selout_h = np.zeros(ncolsel, dtype="U100")
        for i in range(ncolsel):
            self.RM_GetSelectedOutputHeading(i, selout_h, 100)
        so = np.zeros(ncolsel * self.nxyz).reshape(self.nxyz, ncolsel)
        self.RM_GetSelectedOutput(so)
        return pd.DataFrame(so.reshape(ncolsel, self.nxyz).T, columns=selout_h)

    ### PhreeqcRM functions
    def RM_Abort(self, result, err_str):
        """Abort the PhreeqcRM run.

        Args:
            result (int): Error code indicating reason for abort.
            err_str (str): Error message string.

        Returns:
            IRMStatus: Status object with code, name, and message. Use bool(result) to check success.
        """
        return IRM_RESULT(self.libc.RM_Abort(self.id, result, err_str))

    def RM_CloseFiles(self):
        """Close output files opened by RM_OpenFiles.

        Closes all output files that were opened by RM_OpenFiles, including
        error logs and debug files. This method should be called before
        destroying the PhreeqcRM instance to ensure proper file cleanup.

        Returns:
            IRMStatus: Status object with code, name, and message. Use bool(result) to check success.

        Examples:
            >>> rm.RM_OpenFiles()  # Open files for logging
            >>> # ... perform calculations ...
            >>> result = rm.RM_CloseFiles()  # Close files when done
            >>> if not result:
            >>>     print(f"Warning: {result}")
        """
        return IRM_RESULT(self.libc.RM_CloseFiles(self.id))

    def RM_Concentrations2Utility(self, c, n, tc, p_atm):
        """Transfer concentrations from a cell to the utility IPhreeqc instance.

        Transfers solution concentrations from a reaction cell to the utility
        IPhreeqc instance for further calculations or analysis. This method
        allows access to the full PHREEQC functionality for individual cells.

        Args:
            c (numpy.ndarray): Array of component concentrations to transfer.
            n (int): Cell number from which to transfer concentrations.
            tc (float): Temperature in Celsius for the utility calculation.
            p_atm (float): Pressure in atmospheres for the utility calculation.

        Returns:
            IRMStatus: Status object with code, name, and message. Use bool(result) to check success.
        """
        return IRM_RESULT(self.libc.RM_Concentrations2Utility(self.id, c, n, tc, p_atm))

    def RM_CreateMapping(self, grid2chem):
        """Create a mapping from grid cells to reaction cells.

        Establishes the relationship between transport grid cells and reaction
        cells, allowing for optimization when multiple grid cells share the
        same chemical composition. This can significantly reduce computational
        requirements for large models with repeating chemical conditions.

        Args:
            grid2chem (numpy.ndarray): Array mapping grid cells to reaction cells.
                Length should equal the number of grid cells in the transport model.
                Values are indices of reaction cells (0-based).

        Returns:
            IRMStatus: Status object with code, name, and message. Use bool(result) to check success.

        Note:
            After calling this method, the number of reaction cells may be
            different from the number of grid cells, potentially reducing
            computational overhead.
        """
        return IRM_RESULT(self.libc.RM_CreateMapping(self.id, grid2chem.ctypes))

    def RM_DecodeError(self, e):
        """Decode error code to human-readable message.

        Converts a numeric error code returned by PhreeqcRM functions into
        a descriptive error message string for debugging and logging purposes.

        Args:
            e (int): Error code to decode.

        Returns:
            str: Human-readable error message corresponding to the error code.

        Examples:
            >>> result = rm.RM_RunCells()
            >>> if not result:
            >>>     error_msg = rm.RM_DecodeError(result.code)
            >>>     print(f"Error: {error_msg}")
        """
        return self.libc.RM_DecodeError(self.id, e)

    def RM_Destroy(self):
        """Destroy a PhreeqcRM instance and free all associated memory.

        Deallocates all memory associated with the PhreeqcRM instance, including
        reaction cells, species data, and internal data structures. This method
        should be called when the PhreeqcRM instance is no longer needed to
        prevent memory leaks.

        Returns:
            IRMStatus: Status object with code, name, and message. Use bool(result) to check success.

        Warning:
            After calling this method, the PhreeqcRM instance should not be
            used for any further operations. All method calls will fail.

        Examples:
            >>> rm = PhreeqcRM()
            >>> rm.create(nxyz=100)
            >>> # ... use PhreeqcRM instance ...
            >>> rm.RM_Destroy()  # Clean up when finished
        """
        return IRM_RESULT(self.libc.RM_Destroy(self.id))

    def RM_DumpModule(self, dump_on, append):
        """Enable or disable dumping of reaction module data to file.

        Controls the output of detailed reaction module data to a dump file
        for debugging and analysis purposes. The dump file contains complete
        information about the state of all reaction cells.

        Args:
            dump_on (int): Enable (1) or disable (0) dump file creation.
            append (int): Append to existing file (1) or overwrite (0).

        Returns:
            IRMStatus: Status object with code, name, and message. Use bool(result) to check success.

        Note:
            The dump file name is set by RM_SetDumpFileName(). If no name
            is set, a default name will be used.
        """
        return IRM_RESULT(self.libc.RM_DumpModule(self.id, dump_on, append))

    def RM_ErrorMessage(self, errstr):
        """Print an error message to the error output file.

        Writes an error message to the PhreeqcRM error log file. The message
        is formatted with timestamp and process information for debugging.

        Args:
            errstr (str): Error message string to write to the log.

        Returns:
            IRMStatus: Status object with code, name, and message. Use bool(result) to check success.

        Note:
            Error logging must be enabled with RM_OpenFiles() for messages
            to be written to file.
        """
        return IRM_RESULT(self.libc.RM_ErrorMessage(self.id, errstr))

    def RM_FindComponents(self):
        """Find and count components for transport calculations.

        Analyzes all chemical definitions in the reaction module to determine
        the minimum set of components (elements plus charge) required for
        transport calculations. This method must be called after initial
        conditions are set but before starting transport calculations.

        The components identified include:
            - Chemical elements present in the system
            - Electric charge balance
            - Isotopes if defined in the database

        Returns:
            int: Number of components required for transport calculations.
                This defines the number of concentrations that must be
                transported for each grid cell.

        Note:
            This method should be called after RM_InitialPhreeqc2Module()
            and before beginning transport time stepping. The returned
            count determines array sizes for concentration transfers.

        Examples:
            >>> rm.run_initial_from_file("initial.pqi", ic_array)
            >>> ncomp = rm.RM_FindComponents()
            >>> print(f"Transport requires {ncomp} components")
        """
        return self.libc.RM_FindComponents(self.id)

    def RM_GetBackwardMapping(self, n, list, size):
        """Get backward mapping from reaction cells to grid cells.

        Retrieves the list of grid cell numbers that map to a specific
        reaction cell. This is the inverse of the forward mapping and is
        useful for distributing reaction cell results back to grid cells.

        Args:
            n (int): Reaction cell number for which to get the mapping.
            list (numpy.ndarray): Array to receive grid cell numbers that
                map to the specified reaction cell.
            size (int): Size of the list array.

        Returns:
            IRMStatus: Status object with code, name, and message. Use bool(result) to check success.
                The number of grid cells mapping to reaction cell n.
        """
        return IRM_RESULT(self.libc.RM_GetBackwardMapping(self.id, n, list, size))

    def RM_GetChemistryCellCount(self):
        """Get the number of reaction cells in the module.

        Returns the number of reaction cells currently defined in the
        PhreeqcRM instance. This may be different from the number of
        grid cells if a mapping has been created to reduce computational
        requirements by grouping cells with identical chemistry.

        Returns:
            int: Number of reaction cells in the module.

        Note:
            Without cell mapping, this equals the number of grid cells.
            With mapping, this may be significantly smaller, improving
            computational efficiency.
        """
        return self.libc.RM_GetChemistryCellCount(self.id)

    def RM_GetComponent(self, num, chem_name, length):
        """Get the name of a component by index.

        Retrieves the name of a transport component identified by its index.
        Components are the chemical entities that must be transported in
        reactive transport simulations, typically elements plus charge.

        Args:
            num (int): Index of the component (0-based).
            chem_name (numpy.ndarray): String array to store component names.
                The name will be stored at index num.
            length (int): Maximum length of the component name string.

        Returns:
            IRMStatus: Status object with code, name, and message. Use bool(result) to check success.

        Note:
            This method is typically used in a loop to retrieve all component
            names after calling RM_FindComponents().
        """
        String = ctypes.create_string_buffer(length)
        status = self.libc.RM_GetComponent(self.id, num, String, length)
        chem_name[num] = String.value.decode()
        return IRM_RESULT(status)

    def RM_GetConcentrations(self, c):
        """Retrieve component concentrations from reaction cells.

        Extracts current component concentrations from all reaction cells
        after geochemical calculations. These concentrations represent the
        dissolved components that must be transported in reactive transport
        simulations.

        Args:
            c (numpy.ndarray): Array to receive concentrations with shape
                (nxyz * ncomps). Will be filled with current concentrations
                in the units specified by RM_SetUnitsSolution().

        Returns:
            IRMStatus: Status object with code, name, and message. Use bool(result) to check success.

        Note:
            The array is organized with all components for cell 0, followed
            by all components for cell 1, etc. Use this method after
            RM_RunCells() to get updated concentrations for transport.

        Examples:
            >>> ncomp = rm.RM_GetComponentCount()
            >>> conc = np.zeros(nxyz * ncomp)
            >>> result = rm.RM_GetConcentrations(conc)
            >>> if result:
            >>>     # Reshape to (nxyz, ncomp) for easier handling
            >>>     conc_2d = conc.reshape(nxyz, ncomp)
        """
        return IRM_RESULT(self.libc.RM_GetConcentrations(self.id, c.ctypes))

    def RM_GetDensity(self, density):
        """Get solution density for all reaction cells.

        Retrieves the calculated solution density for each reaction cell
        based on the current chemical composition, temperature, and pressure.
        Densities are calculated using the thermodynamic database properties.

        Args:
            density (numpy.ndarray): Array to receive density values with
                length equal to the number of reaction cells. Units are kg/L.

        Returns:
            IRMStatus: Status object with code, name, and message. Use bool(result) to check success.

        Note:
            Density calculations depend on the thermodynamic database and
            the specific solution composition. This method should be called
            after RM_RunCells() to get current density values.
        """
        return IRM_RESULT(self.libc.RM_GetDensity(self.id, density.ctypes))

    def RM_GetEndCell(self, ec):
        """Get the ending cell number for the current MPI process.

        In parallel (MPI) calculations, each process handles a subset of
        reaction cells. This method returns the index of the last cell
        handled by the current MPI process.

        Args:
            ec (ctypes pointer): Pointer to receive the ending cell index.

        Returns:
            IRMStatus: Status object with code, name, and message. Use bool(result) to check success.

        Note:
            For single-process calculations, this typically returns nxyz-1.
            For MPI calculations, the range [start_cell, end_cell] defines
            the cells handled by the current process.
        """
        return IRM_RESULT(self.libc.RM_GetEndCell(self.id, ec))

    def RM_GetEquilibriumPhaseCount(self):
        """Get the number of equilibrium phases defined in the system.

        Returns the count of mineral phases that can potentially precipitate
        or dissolve based on the thermodynamic database and initial conditions
        defined in the PhreeqcRM instance.

        Returns:
            int: Number of equilibrium phases defined in the system.

        Note:
            This count includes all phases that have been referenced in
            EQUILIBRIUM_PHASES blocks in the initial conditions, regardless
            of whether they are currently present in any cells.
        """
        return self.libc.RM_GetEquilibriumPhaseCount(self.id)

    def RM_GetEquilibriumPhaseName(self, num, name, l1):
        """Get the name of an equilibrium phase by index.

        Retrieves the name of a mineral phase that can precipitate or dissolve
        in the geochemical system, identified by its index.

        Args:
            num (int): Index of the equilibrium phase (0-based).
            name (ctypes pointer): Buffer to receive the phase name.
            l1 (int): Maximum length of the name buffer.

        Returns:
            IRMStatus: Status object with code, name, and message. Use bool(result) to check success.
        """
        return IRM_RESULT(self.libc.RM_GetEquilibriumPhaseName(self.id, num, name, l1))

    def RM_GetErrorString(self, errstr, length):
        """Get the current error string from PhreeqcRM.

        Retrieves the most recent error message generated by PhreeqcRM
        operations. This provides detailed information about the last
        error that occurred during calculations.

        Args:
            errstr (ctypes pointer): Buffer to receive the error string.
            length (int): Maximum length of the error string buffer.

        Returns:
            IRMStatus: Status object with code, name, and message. Use bool(result) to check success.
        """
        return IRM_RESULT(self.libc.RM_GetErrorString(self.id, errstr, length))

    def RM_GetErrorStringLength(self):
        """Get the length of the current error string.

        Returns the length of the error message string that can be retrieved
        with RM_GetErrorString(). Use this to allocate appropriate buffer
        size before calling RM_GetErrorString().

        Returns:
            int: Length of the current error string in characters.
        """
        return self.libc.RM_GetErrorStringLength(self.id)

    def RM_GetExchangeName(self, num, name, l1):
        return self.libc.RM_GetExchangeName(self.id, num, name, l1)

    def RM_GetExchangeSpeciesCount(self):
        return self.libc.RM_GetExchangeSpeciesCount(self.id)

    def RM_GetExchangeSpeciesName(self, num, name, l1):
        return self.libc.RM_GetExchangeSpeciesName(self.id, num, name, l1)

    def RM_GetFilePrefix(self, prefix, length):
        return self.libc.RM_GetFilePrefix(self.id, prefix.encode(), length)

    def RM_GetGasComponentsCount(self):
        return self.libc.RM_GetGasComponentsCount(self.id)

    def RM_GetGasComponentsName(self, nun, name, l1):
        return self.libc.RM_GetGasComponentsName(self.id, nun, name, l1)

    def RM_GetGfw(self, gfw):
        """Get gram formula weights for transport components.

        Retrieves the gram formula weights (molecular weights) for all
        transport components. These weights are used to convert between
        molar and mass-based concentrations in transport calculations.

        Args:
            gfw (numpy.ndarray): Array to receive gram formula weights.
                Length should equal the number of components. Units are g/mol.

        Returns:
            IRMStatus: Status object with code, name, and message. Use bool(result) to check success.

        Note:
            The gram formula weights correspond to the components identified
            by RM_FindComponents() and can be retrieved by RM_GetComponent().
        """
        return IRM_RESULT(self.libc.RM_GetGfw(self.id, gfw.ctypes))

    def RM_GetGridCellCount(self):
        """Get the number of grid cells in the model.

        Returns the total number of grid cells defined for the transport
        model, as specified when the PhreeqcRM instance was created.

        Returns:
            int: Number of grid cells in the transport model.

        Note:
            This is the nxyz parameter that was passed to RM_Create().
            It represents the total number of cells in the transport grid,
            which may be different from the number of reaction cells if
            cell mapping is used.
        """
        return self.libc.RM_GetGridCellCount(self.id)

    def RM_GetIPhreeqcId(self, i):
        return self.libc.RM_GetIPhreeqcId(self.id, i)

    def RM_GetKineticReactionsCount(self):
        return self.libc.RM_GetKineticReactionsCount(self.id)

    def RM_GetKineticReactionsName(self, num, name, l1):
        return self.libc.RM_GetKineticReactionsName(self.id, num, name, l1)

    def RM_GetMpiMyself(self):
        return self.libc.RM_GetMpiMyself(self.id)

    def RM_GetMpiTasks(self):
        return self.libc.RM_GetMpiTasks(self.id)

    def RM_GetNthSelectedOutputUserNumber(self, n):
        return self.libc.RM_GetNthSelectedOutputUserNumber(self.id, n)

    def RM_GetSaturation(self, sat_calc):
        """Get saturation values for all reaction cells.

        Retrieves the current saturation values for all reaction cells.
        Saturation represents the fraction of pore space occupied by water
        and affects the volume calculations in reactive transport.

        Args:
            sat_calc (numpy.ndarray): Array to receive saturation values.
                Length should equal the number of reaction cells.
                Values range from 0 to 1.

        Returns:
            IRMStatus: Status object with code, name, and message. Use bool(result) to check success.
        """
        return IRM_RESULT(self.libc.RM_GetSaturation(self.id, sat_calc.ctypes))

    def RM_GetSelectedOutput(self, so):
        """Retrieve selected output data from all reaction cells.

        Extracts the current selected output data, which includes calculated
        properties such as pH, pe, ionic strength, mineral saturation indices,
        species activities, and user-defined calculations specified in the
        PHREEQC input files.

        Args:
            so (numpy.ndarray): Array to receive selected output data with
                shape (nxyz, ncol) where ncol is the number of selected
                output columns defined in the PHREEQC input.

        Returns:
            IRMStatus: Status object with code, name, and message. Use bool(result) to check success.

        Note:
            Use RM_GetSelectedOutputColumnCount() to determine the number
            of columns and RM_GetSelectedOutputHeading() to get column names.
            The get_selected_output_df() method provides a more convenient pandas
            DataFrame interface to this data.
        """
        return IRM_RESULT(self.libc.RM_GetSelectedOutput(self.id, so.ctypes))

    def RM_GetNthSelectedOutputColumnCount(self):
        return self.libc.RM_GetNthSelectedOutputColumnCount(self.id)

    def RM_GetSelectedOutputCount(self):
        return self.libc.RM_GetSelectedOutputCount(self.id)

    def RM_GetSelectedOutputHeading(self, col, headings, length):
        String = ctypes.create_string_buffer(length)
        status = self.libc.RM_GetSelectedOutputHeading(self.id, col, String, length)
        headings[col] = String.value.decode()
        return IRM_RESULT(status)

    def RM_GetSelectedOutputColumnCount(self):
        """Get number of columns in selected output.

        Returns:
            int: Number of selected output columns.
        """
        return self.libc.RM_GetSelectedOutputColumnCount(self.id)

    def RM_GetSelectedOutputRowCount(self):
        """Get number of rows in selected output.

        Returns:
            int: Number of selected output rows.
        """
        return self.libc.RM_GetSelectedOutputRowCount(self.id)

    def RM_GetSICount(self):
        return self.libc.RM_GetSICount(self.id)

    def RM_GetSIName(self, num, name, l1):
        return self.libc.RM_GetSIName(self.id, num, name, l1)

    def RM_GetSolidSolutionComponentsCount(self):
        return self.libc.RM_GetSolidSolutionComponentsCount(self.id)

    def RM_GetSolidSolutionComponentsName(self, num, name, l1):
        return self.libc.RM_GetSolidSolutionComponentsName(self.id, num, name, l1)

    def RM_GetSolidSolutionName(self, num, name, l1):
        return self.libc.RM_GetSolidSolutionName(self.id, num, name, l1)

    def RM_GetSolutionVolume(self, vol):
        return self.libc.RM_GetSolutionVolume(self.id, vol.ctypes)

    def RM_GetSpeciesConcentrations(self, species_conc):
        """Retrieve aqueous species concentrations from reaction cells.

        Extracts the concentrations of individual aqueous species from all
        reaction cells. This provides more detailed chemical information than
        component concentrations, including the speciation of dissolved elements.

        Args:
            species_conc (numpy.ndarray): Array to receive species concentrations
                with shape (nxyz * nspecies). Species concentrations are in
                the same units as solution concentrations (mol/L, mmol/L, or μmol/L).

        Returns:
            IRMStatus: Status object with code, name, and message. Use bool(result) to check success.

        Note:
            Species saving must be enabled with RM_SetSpeciesSaveOn(1) before
            this method can be used. Use RM_GetSpeciesCount() to determine the
            number of species and RM_GetSpeciesName() to get species names.

        Examples:
            >>> rm.RM_SetSpeciesSaveOn(1)  # Enable species saving
            >>> rm.RM_RunCells()  # Run reactions
            >>> nspecies = rm.RM_GetSpeciesCount()
            >>> species_c = np.zeros(nxyz * nspecies)
            >>> rm.RM_GetSpeciesConcentrations(species_c)
        """
        return IRM_RESULT(self.libc.RM_GetSpeciesConcentrations(self.id, species_conc.ctypes))

    def RM_GetSpeciesCount(self):
        """Get the number of aqueous species in the geochemical system.

        Returns the total number of dissolved aqueous species that can exist
        in the current geochemical system based on the loaded thermodynamic
        database and the chemical components present in the system.

        Returns:
            int: Number of aqueous species defined in the system. This includes
                primary species (elements and basis species) and secondary species
                (complexes) formed from the primary species.

        Note:
            The species count is determined after loading the database and
            running initial equilibrium calculations. Species names can be
            retrieved using RM_GetSpeciesName() with indices from 0 to count-1.

        Examples:
            >>> nspecies = rm.RM_GetSpeciesCount()
            >>> print(f"System contains {nspecies} aqueous species")
            >>> # Get all species names
            >>> species_names = np.zeros(nspecies, dtype='U20')
            >>> for i in range(nspecies):
            >>>     rm.RM_GetSpeciesName(i, species_names, 20)
        """
        return self.libc.RM_GetSpeciesCount(self.id)

    def RM_GetSpeciesD25(self, diffc):
        """Get diffusion coefficients at 25°C for all aqueous species.

        Retrieves the reference diffusion coefficients (at 25°C in water)
        for all aqueous species in the system. These values are used in
        multicomponent diffusion calculations in reactive transport models.

        Args:
            diffc (numpy.ndarray): Array to receive diffusion coefficients
                with length equal to the number of species. Units are m²/s.

        Returns:
            IRMStatus: Status object with code, name, and message. Use bool(result) to check success.

        Note:
            Diffusion coefficients are taken from the thermodynamic database.
            For transport at different temperatures, these values should be
            corrected using appropriate temperature relationships.
        """
        return IRM_RESULT(self.libc.RM_GetSpeciesD25(self.id, diffc.ctypes))

    def RM_GetSpeciesLog10Gammas(self, species_log10gammas):
        """Get log10 activity coefficients for all aqueous species.

        Retrieves the base-10 logarithm of activity coefficients for all
        aqueous species in each reaction cell. Activity coefficients account
        for non-ideal solution behavior and are used to calculate activities
        from concentrations.

        Args:
            species_log10gammas (numpy.ndarray): Array to receive log10 activity
                coefficients with shape (nxyz * nspecies). Values are dimensionless.

        Returns:
            IRMStatus: Status object with code, name, and message. Use bool(result) to check success.

        Note:
            Activity coefficients depend on ionic strength, temperature, and
            the activity model used in the thermodynamic database (e.g.,
            Debye-Hückel, Pitzer, SIT). Species saving must be enabled.
        """
        return IRM_RESULT(self.libc.RM_GetSpeciesLog10Gammas(self.id, species_log10gammas.ctypes))

    def RM_GetSpeciesName(self, num, chem_name, length):
        """Get the name of an aqueous species by index.

        Retrieves the name of an aqueous species identified by its index.
        Species names follow PHREEQC conventions and include charge states
        for ionic species.

        Args:
            num (int): Index of the species (0-based).
            chem_name (numpy.ndarray): String array to store species names.
                The name will be stored at index num.
            length (int): Maximum length of the species name string.

        Returns:
            IRMStatus: Status object with code, name, and message. Use bool(result) to check success.

        Examples:
            >>> nspecies = rm.RM_GetSpeciesCount()
            >>> species_names = np.zeros(nspecies, dtype='U20')
            >>> for i in range(nspecies):
            >>>     rm.RM_GetSpeciesName(i, species_names, 20)
            >>> print(species_names)  # ['H2O', 'H+', 'OH-', 'Ca+2', ...]
        """
        String = ctypes.create_string_buffer(length)
        status = self.libc.RM_GetSpeciesName(self.id, num, String, length)
        chem_name[num] = String.value.decode()
        return IRM_RESULT(status)

    def RM_GetSpeciesSaveOn(self):
        """Check if species concentration saving is enabled.

        Returns the current setting for species concentration saving. When
        enabled, PhreeqcRM calculates and stores individual species
        concentrations that can be retrieved with RM_GetSpeciesConcentrations().

        Returns:
            int: 1 if species saving is enabled, 0 if disabled.

        Note:
            Species saving increases memory usage and computation time but
            provides detailed speciation information useful for analysis
            and multicomponent diffusion calculations.
        """
        return self.libc.RM_GetSpeciesSaveOn(self.id)

    def RM_GetSpeciesZ(self, Z):
        """Get charge values for all aqueous species.

        Retrieves the electric charge (valence) for each aqueous species
        in the system. Charge values are essential for electrostatic
        calculations and charge balance constraints.

        Args:
            Z (numpy.ndarray): Array to receive charge values with length
                equal to the number of species. Values are dimensionless
                (e.g., +2 for Ca+2, -1 for Cl-, 0 for neutral species).

        Returns:
            IRMStatus: Status object with code, name, and message. Use bool(result) to check success.

        Note:
            Charge values are defined in the thermodynamic database and
            are used in activity coefficient calculations and electroneutrality
            constraints.
        """
        return IRM_RESULT(self.libc.RM_GetSpeciesZ(self.id, Z.ctypes))

    def RM_GetStartCell(self, sc):
        return self.libc.RM_GetStartCell(self.id, sc)

    def RM_GetSurfaceName(self, num, name, l1):
        return self.libc.RM_GetSurfaceName(self.id, num, name, l1)

    def RM_GetSurfaceType(self, num, name, l1):
        return self.libc.RM_GetSurfaceType(self.id, num, name, l1)

    def RM_GetThreadCount(self):
        return self.libc.RM_GetThreadCount(self.id)

    def RM_GetTime(self):
        """Get the current simulation time.

        Returns the current time in the reactive transport simulation.
        This time is used for kinetic rate calculations and time-dependent
        boundary conditions.

        Returns:
            float: Current simulation time in user-defined units (typically
                seconds, days, or years depending on the model setup).

        Note:
            The simulation time is set by RM_SetTime() and is used internally
            by PhreeqcRM for kinetic calculations. The time units should be
            consistent with kinetic rate constants in the database.

        Examples:
            >>> current_time = rm.RM_GetTime()
            >>> print(f"Current simulation time: {current_time} days")
        """
        self.libc.RM_GetTime.restype = ctypes.c_double
        return self.libc.RM_GetTime(self.id)

    def RM_GetTimeConversion(self):
        self.libc.RM_GetTimeConversion.restype = ctypes.c_double
        return self.libc.RM_GetTimeConversion(self.id)

    def RM_GetTimeStep(self):
        """Get the current time step duration.

        Returns the duration of the current time step used for kinetic
        calculations and time-dependent processes in the geochemical system.

        Returns:
            float: Current time step duration in user-defined units (typically
                seconds, days, or years consistent with the simulation time units).

        Note:
            The time step is set by RM_SetTimeStep() and affects the integration
            of kinetic rate equations. Smaller time steps provide more accurate
            solutions but require more computational time.

        Examples:
            >>> dt = rm.RM_GetTimeStep()
            >>> print(f"Current time step: {dt} days")
        """
        self.libc.RM_GetTimeStep.restype = ctypes.c_double
        return self.libc.RM_GetTimeStep(self.id)

    def RM_InitialPhreeqc2Module(self, ic1, ic2, f1):
        """Transfer initial conditions from InitialPhreeqc to reaction module.

        Args:
            ic1 (numpy.ndarray): Initial condition indices for primary entities.
            ic2 (numpy.ndarray): Initial condition indices for secondary entities.
            f1 (numpy.ndarray): Mixing fractions for primary entities.

        Returns:
            int: IRM_RESULT status code (0 for success).
        """
        return IRM_RESULT(self.libc.RM_InitialPhreeqc2Module(self.id, ic1.ctypes, ic2.ctypes, f1.ctypes))

    def RM_InitialPhreeqc2Concentrations(self, c, n_boundary, boundary_solution1, boundary_solution2, fraction1):
        return self.libc.RM_InitialPhreeqc2Concentrations(
            self.id, c.ctypes, n_boundary, boundary_solution1.ctypes, boundary_solution2.ctypes, fraction1.ctypes
        )

    def RM_InitialPhreeqc2SpeciesConcentrations(
        self, species_c, n_boundary, boundary_solution1, boundary_solution2, fraction1
    ):
        return self.libc.RM_InitialPhreeqc2SpeciesConcentrations(
            self.id,
            species_c.ctypes,
            n_boundary.ctypes,
            boundary_solution1.ctypes,
            boundary_solution2.ctypes,
            fraction1.ctypes,
        )

    def RM_InitialPhreeqcCell2Module(self, n, module_numbers, dim_module_numbers):
        return self.libc.RM_InitialPhreeqcCell2Module(self.id, n, module_numbers, dim_module_numbers)

    def RM_LoadDatabase(self, db_name):
        """Load a thermodynamic database for geochemical calculations.

        Loads a PHREEQC-format thermodynamic database containing thermodynamic
        data for aqueous species, minerals, gases, and other phases. The database
        defines the chemical system and enables geochemical calculations.

        Args:
            db_name (str): Path to the database file. Common databases include:
                - "phreeqc.dat": Standard PHREEQC database (25°C)
                - "Amm.dat": Extended database with ammonia species
                - "pitzer.dat": Pitzer interaction parameter database
                - "sit.dat": Specific ion interaction theory database

        Returns:
            IRMStatus: Status object with code, name, and message. Use bool(result) to check success.

        Raises:
            RuntimeError: If the database file cannot be found or loaded.

        Note:
            This method must be called before setting up initial conditions
            or running calculations. The database determines which species,
            minerals, and reactions are available for calculations.

        Examples:
            >>> rm = PhreeqcRM()
            >>> rm.create(nxyz=100)
            >>> result = rm.RM_LoadDatabase("phreeqc.dat")
            >>> if not result:
            >>>     raise RuntimeError(f"Failed to load database: {result}")
        """
        return IRM_RESULT(self.libc.RM_LoadDatabase(self.id, db_name.encode()))

    def RM_LogMessage(self, str):
        return self.libc.RM_LogMessage(self.id, str.encode())

    def RM_MpiWorker(self):
        return self.libc.RM_MpiWorker(self.id)

    def RM_MpiWorkerBreak(self):
        return self.libc.RM_MpiWorkerBreak(self.id)

    def RM_OpenFiles(self):
        """Open output files for logging, debugging, and error reporting.

        Creates and opens output files for PhreeqcRM logging, error messages,
        and debugging information. File names are based on the prefix set
        by RM_SetFilePrefix().

        Returns:
            IRMStatus: Status object with code, name, and message. Use bool(result) to check success.

        Files created:
            - {prefix}.log: General log messages and information
            - {prefix}.err: Error messages and warnings
            - {prefix}.out: PHREEQC output from calculations

        Note:
            Call RM_SetFilePrefix() before this method to set the file name
            prefix. Use RM_CloseFiles() to properly close files when finished.

        Examples:
            >>> rm.RM_SetFilePrefix("simulation")
            >>> rm.RM_OpenFiles()  # Creates simulation.log, simulation.err, etc.
            >>> # ... run calculations ...
            >>> rm.RM_CloseFiles()  # Clean up
        """
        return IRM_RESULT(self.libc.RM_OpenFiles(self.id))

    def RM_OutputMessage(self, str):
        return self.libc.RM_OutputMessage(self.id, str.encode())

    def RM_RunCells(self):
        """Run geochemical reactions for all reaction cells.

        Performs equilibrium speciation and kinetic reactions for the current
        time step in all reaction cells. This is the core computational method
        that updates chemical compositions based on thermodynamic equilibrium
        and reaction kinetics.

        The method performs:
            - Aqueous speciation calculations
            - Mineral precipitation/dissolution equilibrium
            - Ion exchange equilibrium
            - Surface complexation equilibrium
            - Gas phase equilibrium
            - Kinetic reaction integration over the time step

        Returns:
            IRMStatus: Status object with code, name, and message. Use bool(result) to check success.

        Note:
            Before calling this method, ensure that:
            - Concentrations are set with RM_SetConcentrations()
            - Current time is set with RM_SetTime()
            - Time step is set with RM_SetTimeStep()
            - Temperature and pressure are set if needed

        Examples:
            >>> rm.RM_SetConcentrations(concentrations)
            >>> rm.RM_SetTime(current_time)
            >>> rm.RM_SetTimeStep(dt)
            >>> result = rm.RM_RunCells()
            >>> if result:
            >>>     rm.RM_GetConcentrations(updated_concentrations)
            >>> else:
            >>>     print(f"Reaction failed: {result}")
        """
        return IRM_RESULT(self.libc.RM_RunCells(self.id))

    def RM_RunFile(self, workers, initial_phreeqc, utility, chem_name):
        """Run a PHREEQC input file in specified PhreeqcRM instances.

        Executes a PHREEQC input file (.pqi format) in one or more PhreeqcRM
        instances. This is used to define initial conditions, equilibrium phases,
        exchange assemblages, surface complexation sites, gas phases, solid
        solutions, and kinetic reactions.

        Args:
            workers (int): Run in worker instances (1) or not (0). Worker instances
                handle the main geochemical calculations for reaction cells.
            initial_phreeqc (int): Run in initial PhreeqcRM instance (1) or not (0).
                Used for defining initial chemical conditions and templates.
            utility (int): Run in utility instance (1) or not (0). Utility instance
                provides access to full PHREEQC functionality for special calculations.
            chem_name (str): Path to the PHREEQC input file containing chemical
                definitions and calculations.

        Returns:
            IRMStatus: Status object with code, name, and message. Use bool(result) to check success.

        Note:
            PHREEQC input files define the chemical system using standard PHREEQC
            syntax. Common blocks include SOLUTION, EQUILIBRIUM_PHASES, EXCHANGE,
            SURFACE, GAS_PHASE, SOLID_SOLUTIONS, KINETICS, and SELECTED_OUTPUT.

        Examples:
            >>> # Run initial conditions file in initial PhreeqcRM instance
            >>> result = rm.RM_RunFile(0, 1, 0, "initial_conditions.pqi")
            >>> if not result:
            >>>     print(f"Error running initial conditions file: {result}")
        """
        return IRM_RESULT(self.libc.RM_RunFile(self.id, workers, initial_phreeqc, utility, chem_name.encode()))

    def RM_RunString(self, workers, initial_phreeqc, utility, input_string):
        """Run PHREEQC input from a string in specified instances.

        Executes PHREEQC input commands provided as a string in one or more
        PhreeqcRM instances. This allows dynamic generation of PHREEQC input
        without creating temporary files.

        Args:
            workers (int): Run in worker instances (1) or not (0).
            initial_phreeqc (int): Run in initial PhreeqcRM instance (1) or not (0).
            utility (int): Run in utility instance (1) or not (0).
            input_string (str): PHREEQC input commands as a string, using
                standard PHREEQC syntax with newline separators.

        Returns:
            IRMStatus: Status object with code, name, and message. Use bool(result) to check success.

        Examples:
            >>> phreeqc_input = '''
            >>> SOLUTION 1
            >>>     pH 7.0
            >>>     Ca 1.0
            >>>     Cl 2.0
            >>> END
            >>> '''
            >>> rm.RM_RunString(0, 1, 0, phreeqc_input)
        """
        return IRM_RESULT(self.libc.RM_RunString(self.id, workers, initial_phreeqc, utility, input_string.encode()))

    def RM_ScreenMessage(self, str):
        return self.libc.RM_ScreenMessage(self.id, str.encode())

    def RM_SetComponentH2O(self, tf):
        """Set whether to include H2O as a transport component.

        Controls whether water (H2O) is included in the list of components
        that must be transported in reactive transport simulations. This
        setting affects the component count and transport requirements.

        Args:
            tf (int): Include H2O as a component:
                1 = Include H2O as a transport component
                0 = Exclude H2O from transport components (default)

        Returns:
            IRMStatus: Status object with code, name, and message. Use bool(result) to check success.

        Note:
            Typically, H2O is not transported as a separate component because
            water content is determined by porosity, saturation, and density.
            Including H2O increases the number of transport equations but may
            be necessary for some specialized applications.

        Examples:
            >>> rm.RM_SetComponentH2O(0)  # Standard: don't transport H2O
            >>> ncomp = rm.RM_FindComponents()  # Get component count
        """
        return IRM_RESULT(self.libc.RM_SetComponentH2O(self.id, tf))

    def RM_SetConcentrations(self, c):
        """Set component concentrations for all reaction cells.

        Transfers concentration data from the transport model to the reaction
        module. This method is typically called at each transport time step
        to provide updated concentrations for geochemical calculations.

        Args:
            c (numpy.ndarray): Concentration array with shape (nxyz * ncomps)
                containing concentrations for all cells and components.
                Concentrations must be in the units specified by RM_SetUnitsSolution().
                Array is organized with all components for cell 0, followed by
                all components for cell 1, etc.

        Returns:
            IRMStatus: Status object with code, name, and message. Use bool(result) to check success.

        Note:
            This method sets the starting concentrations for the next call to
            RM_RunCells(). The concentrations are used as initial conditions
            for equilibrium and kinetic calculations.

        Examples:
            >>> # Transport model updates concentrations
            >>> new_conc = transport_step(old_conc, velocity, dt)
            >>> # Transfer to reaction module
            >>> result = rm.RM_SetConcentrations(new_conc.flatten())
            >>> if result:
            >>>     rm.RM_RunCells()  # Run geochemical reactions
        """
        return IRM_RESULT(self.libc.RM_SetConcentrations(self.id, c.ctypes))

    def RM_SetCurrentSelectedOutputUserNumber(self, n_user):
        return self.libc.RM_SetCurrentSelectedOutputUserNumber(self.id, n_user)

    def RM_SetDensity(self, density):
        return self.libc.RM_SetDensity(self.id, density.ctypes)

    def RM_SetDumpFileName(self, dump_name):
        return self.libc.RM_SetDumpFileName(self.id, dump_name)

    def RM_SetErrorHandlerMode(self, mode):
        return self.libc.RM_SetErrorHandlerMode(self.id, mode)

    def RM_SetFilePrefix(self, prefix):
        """Set prefix for output files.

        Args:
            prefix (str): Prefix string for output file names.

        Returns:
            int: IRM_RESULT status code (0 for success).
        """
        return IRM_RESULT(self.libc.RM_SetFilePrefix(self.id, prefix.encode()))

    def RM_SetMpiWorkerCallbackCookie(self, cookie):
        return self.libc.RM_SetMpiWorkerCallbackCookie(self.id, cookie)

    def RM_SetPartitionUZSolids(self, tf):
        return self.libc.RM_SetPartitionUZSolids(self.id, tf)

    def RM_SetPorosity(self, por):
        """Set porosity values for all grid cells.

        Defines the porosity (void fraction) for each grid cell, which
        represents the fraction of bulk volume occupied by pore space.
        Porosity affects volume calculations for concentration conversions
        and reaction extent calculations.

        Args:
            por (numpy.ndarray): Array of porosity values for each cell.
                Length should equal the number of grid cells (nxyz).
                Values must be between 0 and 1, where:
                - 0 = no pore space (solid rock)
                - 1 = completely porous (pure fluid)
                - Typical values: 0.1-0.4 for sedimentary rocks

        Returns:
            IRMStatus: Status object with code, name, and message. Use bool(result) to check success.

        Note:
            Porosity is used with saturation to calculate the water volume
            in each cell: water_volume = porosity × saturation × bulk_volume.
            This affects concentration calculations and reaction stoichiometry.

        Examples:
            >>> porosity = np.full(nxyz, 0.25)  # 25% porosity for all cells
            >>> rm.RM_SetPorosity(porosity)
        """
        return IRM_RESULT(self.libc.RM_SetPorosity(self.id, por.ctypes))

    def RM_SetPressure(self, p):
        return self.libc.RM_SetPressure(self.id, p.ctypes)

    def RM_SetPrintChemistryMask(self, cell_mask):
        return self.libc.RM_SetPrintChemistryMask(self.id, cell_mask.ctypes)

    def RM_SetPrintChemistryOn(self, workers, initial_phreeqc, utility):
        return self.libc.RM_SetPrintChemistryOn(self.id, workers, initial_phreeqc, utility)

    def RM_SetRebalanceByCell(self, method):
        return self.libc.RM_SetRebalanceByCell(self.id, method)

    def RM_SetRebalanceFraction(self, f):
        """Set load balancing algorithm fraction.

        Args:
            f (float): Fraction for load balancing (typically 0.5).

        Returns:
            int: IRM_RESULT status code (0 for success).
        """
        return IRM_RESULT(self.libc.RM_SetRebalanceFraction(self.id, ctypes.c_double(f)))

    def RM_SetRepresentativeVolume(self, rv):
        return self.libc.RM_SetRepresentativeVolume(self.id, rv.ctypes)

    def RM_SetSaturation(self, sat):
        """Set water saturation values for all grid cells.

        Defines the water saturation for each grid cell, representing the
        fraction of pore space occupied by water. Saturation affects volume
        calculations and is particularly important in unsaturated zone
        modeling where gas phase may occupy part of the pore space.

        Args:
            sat (numpy.ndarray): Array of saturation values for each cell.
                Length should equal the number of grid cells (nxyz).
                Values must be between 0 and 1, where:
                - 0 = dry (no water in pores)
                - 1 = fully saturated (all pores filled with water)
                - Typical values: 0.1-1.0 depending on vadose zone conditions

        Returns:
            IRMStatus: Status object with code, name, and message. Use bool(result) to check success.

        Note:
            Water saturation is used with porosity to calculate the actual
            water volume: water_volume = porosity × saturation × bulk_volume.
            This directly affects solution concentrations and reaction rates.

        Examples:
            >>> # Fully saturated conditions
            >>> saturation = np.ones(nxyz)
            >>> rm.RM_SetSaturation(saturation)
            >>>
            >>> # Partially saturated (vadose zone)
            >>> sat_profile = np.linspace(0.3, 1.0, nxyz)  # Increasing with depth
            >>> rm.RM_SetSaturation(sat_profile)
        """
        return IRM_RESULT(self.libc.RM_SetSaturation(self.id, sat.ctypes))

    def RM_SetScreenOn(self, tf):
        return self.libc.RM_SetScreenOn(self.id, tf)

    def RM_SetSelectedOutputOn(self, selected_output):
        return self.libc.RM_SetSelectedOutputOn(self.id, selected_output)

    def RM_SetSpeciesSaveOn(self, save_on):
        """Enable or disable saving of aqueous species concentrations.

        Controls whether PhreeqcRM calculates and stores individual aqueous
        species concentrations that can be retrieved with RM_GetSpeciesConcentrations().
        This provides detailed speciation information but increases memory usage
        and computation time.

        Args:
            save_on (int): Species saving option:
                1 = Enable species concentration saving
                0 = Disable species saving (default, saves memory and time)

        Returns:
            IRMStatus: Status object with code, name, and message. Use bool(result) to check success.

        Note:
            When enabled, PhreeqcRM stores concentrations for all aqueous species
            after each call to RM_RunCells(). This is required for:
            - Multicomponent diffusion calculations
            - Detailed speciation analysis
            - Species-specific output and post-processing

        Examples:
            >>> rm.RM_SetSpeciesSaveOn(1)  # Enable species saving
            >>> rm.RM_RunCells()  # Calculate with species saving
            >>> species_conc = np.zeros(nxyz * nspecies)
            >>> rm.RM_GetSpeciesConcentrations(species_conc)
        """
        return IRM_RESULT(self.libc.RM_SetSpeciesSaveOn(self.id, save_on))

    def RM_SetTemperature(self, t):
        return self.libc.RM_SetTemperature(self.id, t.ctypes)

    def RM_SetTime(self, time):
        """Set the current simulation time for geochemical calculations.

        Updates the simulation time used by PhreeqcRM for kinetic rate
        calculations and time-dependent processes. The time should be
        consistent with the time stepping in the transport model.

        Args:
            time (float): Current simulation time in user-defined units.
                Units should be consistent with kinetic rate constants
                in the thermodynamic database (typically seconds, days, or years).

        Returns:
            IRMStatus: Status object with code, name, and message. Use bool(result) to check success.

        Note:
            This method should be called before each call to RM_RunCells()
            to ensure kinetic calculations use the correct time. The time
            is used to integrate kinetic rate equations over the time step.

        Examples:
            >>> for step in range(num_steps):
            >>>     current_time = step * dt
            >>>     rm.RM_SetTime(current_time)
            >>>     rm.RM_SetTimeStep(dt)
            >>>     rm.RM_RunCells()
        """
        return IRM_RESULT(self.libc.RM_SetTime(self.id, ctypes.c_double(time)))

    def RM_SetTimeConversion(self, conv_factor):
        return self.libc.RM_SetTimeConversion(self.id, ctypes.c_double(conv_factor))

    def RM_SetTimeStep(self, time_step):
        """Set the time step duration for kinetic calculations.

        Specifies the time interval over which kinetic reactions will be
        integrated during the next call to RM_RunCells(). The time step
        affects the accuracy of kinetic calculations.

        Args:
            time_step (float): Time step duration in user-defined units.
                Must be positive and consistent with simulation time units.
                Smaller time steps provide better accuracy for fast kinetic
                reactions but increase computational cost.

        Returns:
            IRMStatus: Status object with code, name, and message. Use bool(result) to check success.

        Note:
            The time step is used for integrating kinetic rate equations.
            For stiff kinetic systems, smaller time steps may be required
            for numerical stability and accuracy.

        Examples:
            >>> dt = 0.1  # 0.1 day time step
            >>> rm.RM_SetTimeStep(dt)
            >>> rm.RM_RunCells()  # Integrate kinetics over dt
        """
        return IRM_RESULT(self.libc.RM_SetTimeStep(self.id, ctypes.c_double(time_step)))

    def RM_SetUnitsExchange(self, option):
        """Set units for exchange reactions.

        Args:
            option (int): Units option for exchange calculations.

        Returns:
            int: IRM_RESULT status code (0 for success).
        """
        return IRM_RESULT(self.libc.RM_SetUnitsExchange(self.id, option))

    def RM_SetUnitsGasPhase(self, option) -> None:
        self.libc.RM_SetUnitsGasPhase(self.id, option)

    def RM_SetUnitsKinetics(self, option) -> None:
        self.libc.RM_SetUnitsKinetics(self.id, option)

    def RM_SetUnitsPPassemblage(self, option):
        return self.libc.RM_SetUnitsPPassemblage(self.id, option)

    def RM_SetUnitsSolution(self, option):
        """Set concentration units for aqueous solutions.

        Specifies the units for solution concentrations used in all
        concentration transfers between the transport model and PhreeqcRM.
        This affects how concentration data is interpreted and returned.

        Args:
            option (int): Units option for solution concentrations:
                1 = mol/L (molar)
                2 = mmol/L (millimolar) - commonly used
                3 = μmol/L (micromolar) - for trace species

        Returns:
            IRMStatus: Status object with code, name, and message. Use bool(result) to check success.

        Note:
            This setting affects:
            - RM_SetConcentrations() input interpretation
            - RM_GetConcentrations() output units
            - RM_GetSpeciesConcentrations() output units
            - Initial condition concentration scaling

        Examples:
            >>> rm.RM_SetUnitsSolution(2)  # Use mmol/L
            >>> # Now all concentrations are in millimolar units
            >>> conc_mmol = np.array([1.0, 0.5, 2.0])  # 1, 0.5, 2 mmol/L
            >>> rm.RM_SetConcentrations(conc_mmol)
        """
        return IRM_RESULT(self.libc.RM_SetUnitsSolution(self.id, option))

    def RM_SetUnitsSSassemblage(self, option):
        return self.libc.RM_SetUnitsSSassemblage(self.id, option)

    def RM_SetUnitsSurface(self, option):
        """Set units for surface complexation reactions.

        Args:
            option (int): Units option for surface calculations.

        Returns:
            int: IRM_RESULT status code (0 for success).
        """
        return IRM_RESULT(self.libc.RM_SetUnitsSurface(self.id, option))

    def RM_SpeciesConcentrations2Module(self, species_conc):
        return self.libc.RM_SpeciesConcentrations2Module(self.id, species_conc.ctypes)

    def RM_UseSolutionDensityVolume(self, tf):
        return self.libc.RM_UseSolutionDensityVolume(self.id, tf)

    def RM_WarningMessage(self, warn_str):
        return self.libc.RM_WarningMessage(self.id, warn_str)

    def RM_GetComponentCount(self):
        """Get the number of transport components in the system.

        Returns the number of chemical components (elements plus charge balance)
        that must be transported in reactive transport simulations. This count
        is determined after calling RM_FindComponents() and defines the size
        of concentration arrays.

        Returns:
            int: Number of transport components, which includes:
                - Chemical elements present in the system (e.g., Ca, Cl, C)
                - Electric charge balance component
                - Isotopes if defined in the database
                - Excludes H2O unless RM_SetComponentH2O(1) was called

        Note:
            This method should be called after RM_FindComponents() to get the
            correct component count. The returned value determines array sizes
            for RM_SetConcentrations() and RM_GetConcentrations().

        Examples:
            >>> rm.run_initial_from_file("initial.pqi", ic_array)
            >>> ncomp = rm.RM_GetComponentCount()
            >>> conc_array = np.zeros(nxyz * ncomp)
            >>> rm.RM_GetConcentrations(conc_array)
        """
        return self.libc.RM_GetComponentCount(self.id)<|MERGE_RESOLUTION|>--- conflicted
+++ resolved
@@ -20,11 +20,7 @@
 - [PhreeqcRM Documentation](https://usgs-coupled.github.io/phreeqcrm/namespacephreeqcrm.html)
 - [PhreeqcRM GitHub Repository](https://github.com/usgs-coupled/phreeqcrm)
 
-<<<<<<< HEAD
-Last revision: 03/09/2025
-=======
 Last revision: 26/09/2025
->>>>>>> 5a10e882
 """
 
 import ctypes
@@ -72,19 +68,11 @@
 
     Note:
         This interface requires the PhreeqcRM dynamic library to be available
-<<<<<<< HEAD
-        in the lib/ subdirectory. The library handles the underlying PHREEQC
-        calculations and memory management.
-
-    Examples:
-        See documentation for usage examples.
-=======
         in the [lib/](lib/) subdirectory. The library handles the underlying PHREEQC
         calculations and memory management.
 
     Examples:
         See folder [examples/](examples/) for usage examples.
->>>>>>> 5a10e882
     """
 
     def __init__(self):
@@ -102,11 +90,7 @@
         self.components = None
         self.species = None
 
-<<<<<<< HEAD
-    def create(self, dllpath="", nxyz=1, n_threads=1) -> None:
-=======
     def create(self, dllpath=None, nxyz=1, n_threads=1) -> None:
->>>>>>> 5a10e882
         """Creates a PhreeqcRM reaction module instance.
 
         Initializes the PhreeqcRM library, loads the dynamic library, and creates
@@ -114,15 +98,9 @@
         This method must be called before any other PhreeqcRM operations.
 
         Args:
-<<<<<<< HEAD
-            dllpath (str, optional): Path to the PhreeqcRM library. If empty,
-                uses the default library path based on the operating system.
-                Defaults to "".
-=======
             dllpath (str, optional): Path to the PhreeqcRM library. If None,
                 uses the default library path based on the operating system.
                 Defaults to None.
->>>>>>> 5a10e882
             nxyz (int, optional): Number of grid cells in the model. Must be
                 positive. Defaults to 1.
             n_threads (int, optional): Number of threads for parallel processing.
@@ -454,7 +432,6 @@
 
     def RM_DumpModule(self, dump_on, append):
         """Enable or disable dumping of reaction module data to file.
-
         Controls the output of detailed reaction module data to a dump file
         for debugging and analysis purposes. The dump file contains complete
         information about the state of all reaction cells.
